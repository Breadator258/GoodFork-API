import { getFieldsToUpdate } from "../../global/Functions.js";

/*****************************************************
 * Checkers
 *****************************************************/

/TODO: Vérification date de peremtion min max
/TODO: vérification qté et unit_price négatifs

/*****************************************************
 * CRUD Methods
 *****************************************************/

/* ---- CREATE ---------------------------------- */
const add = async (db, name, units, unit_price, isOrderable, isCookable, use_by_date_min, use_by_date_max) => {
	return db.query(`
<<<<<<< HEAD
		INSERT INTO stocks(name, units, unit_price, is_orderable, is_cookable, use_by_date_min, use_by_date_max)
		VALUES (?, ?, ?, ?, ?, ?, ?)
		`, [name, units, unit_price, is_orderable, is_cookable, use_by_date_min ? use_by_date_min : null, use_by_date_max ? use_by_date_max : null]
=======
                INSERT INTO stocks(name, units, unit_price, is_orderable, is_cookable, use_by_date_min, use_by_date_max)
                VALUES (?, ?, ?, ?, ?, ?, ?)
		`, [name, units, unit_price, isOrderable, isCookable, use_by_date_min ? use_by_date_min : null, use_by_date_max ? use_by_date_max : null]
>>>>>>> a19ce269
	);
};

const addOrEdit = async (db, name, units, unit_price, isOrderable, isCookable, use_by_date_min, use_by_date_max) => {
	const checkStock = await stockExist(db, name);

	if (checkStock.length !== 0) {
<<<<<<< HEAD
		const stock_id = await getIdOf(db, name);
		return update(db, stock_id, name, units, unit_price, is_orderable, is_cookable, use_by_date_min, use_by_date_max);
=======
		const stockId = await getIdOf(db, name);
		return update(db, stockId, name, units, unit_price, isOrderable, isCookable, use_by_date_min, use_by_date_max);
>>>>>>> a19ce269
	} else {
		return add(db, name, units, unit_price, isOrderable, isCookable, use_by_date_min, use_by_date_max);
	}
};

/* ---- READ ---------------------------------- */
const get = async (db, name) => {
	return db.query("SELECT * FROM stocks WHERE name = ?", [name]);
};

const getIdOf = async (db, name) => {
	return db.query("SELECT stock_id FROM stocks WHERE name = ?", [name]);
};

const getAll = async db => {
	return db.query("SELECT stock_id, name, units, unit_price, is_orderable, is_cookable, use_by_date_min, use_by_date_max FROM stocks");
};

const stockExist = async (db, name) => {
	return db.query("SELECT name FROM stocks WHERE LOWER(name) = ?", [name.toLowerCase()]);
};

/* ---- UPDATE ---------------------------------- */
<<<<<<< HEAD
const update = async (db, stock_id, name, units, unit_price, is_orderable, is_cookable, use_by_date_min, use_by_date_max) => {
	const updatingFields = getFieldsToUpdate({ name, units, unit_price, is_orderable, is_cookable, use_by_date_min, use_by_date_max });
=======
const update = async (db, stockId, name, units, unit_price, isOrderable, isCookable, use_by_date_min, use_by_date_max) => {
	const updatingFields = getFieldsToUpdate({ name, units, unit_price, isOrderable, isCookable, use_by_date_min, use_by_date_max });
>>>>>>> a19ce269

	return db.query(`UPDATE stocks SET ${updatingFields} WHERE stock_id = ?`, [stock_id]);
};

/* ---- DELETE ---------------------------------- */
const del = async (db, stock_id) => {
	return db.query("DELETE FROM stocks WHERE stock_id = ?", [stock_id]);
};

/*****************************************************
 * Export
 *****************************************************/

const Stock = { addOrEdit, get, getAll, update, delete: del };
export default Stock;<|MERGE_RESOLUTION|>--- conflicted
+++ resolved
@@ -14,15 +14,9 @@
 /* ---- CREATE ---------------------------------- */
 const add = async (db, name, units, unit_price, isOrderable, isCookable, use_by_date_min, use_by_date_max) => {
 	return db.query(`
-<<<<<<< HEAD
 		INSERT INTO stocks(name, units, unit_price, is_orderable, is_cookable, use_by_date_min, use_by_date_max)
 		VALUES (?, ?, ?, ?, ?, ?, ?)
 		`, [name, units, unit_price, is_orderable, is_cookable, use_by_date_min ? use_by_date_min : null, use_by_date_max ? use_by_date_max : null]
-=======
-                INSERT INTO stocks(name, units, unit_price, is_orderable, is_cookable, use_by_date_min, use_by_date_max)
-                VALUES (?, ?, ?, ?, ?, ?, ?)
-		`, [name, units, unit_price, isOrderable, isCookable, use_by_date_min ? use_by_date_min : null, use_by_date_max ? use_by_date_max : null]
->>>>>>> a19ce269
 	);
 };
 
@@ -30,13 +24,8 @@
 	const checkStock = await stockExist(db, name);
 
 	if (checkStock.length !== 0) {
-<<<<<<< HEAD
 		const stock_id = await getIdOf(db, name);
 		return update(db, stock_id, name, units, unit_price, is_orderable, is_cookable, use_by_date_min, use_by_date_max);
-=======
-		const stockId = await getIdOf(db, name);
-		return update(db, stockId, name, units, unit_price, isOrderable, isCookable, use_by_date_min, use_by_date_max);
->>>>>>> a19ce269
 	} else {
 		return add(db, name, units, unit_price, isOrderable, isCookable, use_by_date_min, use_by_date_max);
 	}
@@ -60,13 +49,8 @@
 };
 
 /* ---- UPDATE ---------------------------------- */
-<<<<<<< HEAD
 const update = async (db, stock_id, name, units, unit_price, is_orderable, is_cookable, use_by_date_min, use_by_date_max) => {
 	const updatingFields = getFieldsToUpdate({ name, units, unit_price, is_orderable, is_cookable, use_by_date_min, use_by_date_max });
-=======
-const update = async (db, stockId, name, units, unit_price, isOrderable, isCookable, use_by_date_min, use_by_date_max) => {
-	const updatingFields = getFieldsToUpdate({ name, units, unit_price, isOrderable, isCookable, use_by_date_min, use_by_date_max });
->>>>>>> a19ce269
 
 	return db.query(`UPDATE stocks SET ${updatingFields} WHERE stock_id = ?`, [stock_id]);
 };
